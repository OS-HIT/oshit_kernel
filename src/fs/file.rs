--- conflicted
+++ resolved
@@ -176,15 +176,9 @@
                                                 if is_dir {
                                                         return Err("open_file_from: Cannot open dir");
                                                 }
-<<<<<<< HEAD
                                                 if self.ftype == FTYPE::TDir {
                                                         let mut path_tmp = self.path.clone();
                                                         path_tmp.append(&mut path.clone());
-=======
-                                                if dir.ftype == FTYPE::TDir {
-                                                        let mut path_tmp = dir.path.clone();
-                                                        path_tmp.append(&mut path);
->>>>>>> e29460dd
                                                         path_tmp
                                                 } else {
                                                         return Err("open_file_from: Are you sure you are giving me a directory?");
