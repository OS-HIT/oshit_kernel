use core::cmp::Ordering;

use super::super::VirtualFileSystem;
<<<<<<< HEAD
use super::super::parse_path;
use super::super::Path;
use super::super::to_string;
=======
use alloc::borrow::ToOwned;
>>>>>>> 923cd7de
use alloc::{collections::BTreeMap, string::ToString};
use alloc::string::String;
use spin::{Mutex, MutexGuard};
use alloc::sync::Arc;
use alloc::vec::Vec;
use crate::fs::{File, OpenMode};
use lazy_static::*;

pub struct MountManager {
    inner: Mutex<MountManagerInner>,
}
unsafe impl Sync for MountManager {}

impl MountManager {
    pub fn new() -> Self {
        Self {
            inner: Mutex::new(MountManagerInner::new())
        }
    }

    pub fn get_inner_locked (&self) -> MutexGuard<MountManagerInner> {
        self.inner.lock()
    }

    pub fn mount_fs(&self, path: String, vfs: Arc<dyn VirtualFileSystem>) -> Result<(), &'static str> {
        self.get_inner_locked().mount_fs(&path, vfs)
    }

    pub fn unmount_fs(&self, path: String) -> Result<(), &'static str> {
        self.get_inner_locked().unmount_fs(&path)
    }

    /// get vfs and string relative to it.
    pub fn parse(&self, total_path: String) -> Result<(Arc<dyn VirtualFileSystem>, Path), &'static str> {
        self.get_inner_locked().parse(&total_path)
    }
    
    pub fn open(&self, abs_path: String, mode: OpenMode) -> Result<Arc<dyn File>, &'static str> {
        self.get_inner_locked().open(abs_path, mode)
    }

    pub fn mkdir(&self, abs_path: String) -> Result<Arc<dyn File>, &'static str> {
        self.get_inner_locked().mkdir(abs_path)
    }

    pub fn mkfile(&self, abs_path: String) -> Result<Arc<dyn File>, &'static str> {
        self.get_inner_locked().mkfile(abs_path)
    }

    pub fn remove(&self, abs_path: String) -> Result<(), &'static str> {
        self.get_inner_locked().remove(abs_path)
    }
    
    pub fn link(&self, to_link: Arc<dyn File>, dest: String) -> Result<(), &'static str> {
        self.get_inner_locked().link(to_link, dest)
    }

    pub fn sym_link(&self, to_link: Arc<dyn File>, dest: String) -> Result<(), &'static str> {
        self.get_inner_locked().sym_link(to_link, dest)
    }

    pub fn rename(&self, to_rename: Arc<dyn File>, new_name: String) -> Result<(), &'static str> {
        self.get_inner_locked().rename(to_rename, new_name)
    }
}

enum MountNode {
    SubDir(String, Vec<MountNode>),
    FileSystem(Arc<dyn VirtualFileSystem>),
}

pub struct MountManagerInner {
    root: Vec<MountNode>,
}

impl MountManagerInner {
    pub fn new() -> Self {
        Self {
            root: Vec::new()
        }
    }

    fn mount(queue: &mut Vec<MountNode>, mut path: Vec::<String>, vfs: Arc<dyn VirtualFileSystem>) -> Result<(), &'static str> {
        if path.len() == 0 {
            for i in 0..queue.len() {
                if let MountNode::FileSystem(_) = queue[i] {
                    return Err("current dir already mounted");
                }
            }
            queue.push(MountNode::FileSystem(vfs.clone()));
            return Ok(());
        } else {
            let dname = path.pop().unwrap();
            for i in 0..queue.len() {
                if let MountNode::SubDir(ref name, ref mut queue) = queue[i] {
                    if dname.eq(name) {
                        return MountManagerInner::mount(queue, path, vfs);
                    }
                }
            }
            let mut sq = Vec::new();
            match MountManagerInner::mount(&mut sq, path, vfs) {
                Ok(()) => {
                    queue.push(MountNode::SubDir(dname, sq));
                    return Ok(());
                },
                Err(msg) => return Err(msg),
            }
        }
    }

    pub fn mount_fs(&mut self, path: &str, vfs: Arc<dyn VirtualFileSystem>) -> Result<(), &'static str> {
        let path = match parse_path(&path) {
            Ok(path) => path,
            Err(err) => return Err(to_string(err)),
        };
        if !path.is_abs {
            return Err("mount_fs: absolute path required");
        }
        let Path {path:mut path, ..} = path;
        path.reverse();
        MountManagerInner::mount(&mut self.root, path, vfs);
        return Ok(());
    }

    fn unmount(queue: &mut Vec<MountNode>, mut path: Vec<String>) -> Option<Arc<dyn VirtualFileSystem>> {
        if path.len() == 0 {
            for i in 0..queue.len() {
                if let MountNode::FileSystem(_) = queue[i] {
                    if let MountNode::FileSystem(fs) = queue.remove(i) {
                        return Some(fs);
                    }
                }
            }
            return None;
        } else {
            let dname = path.pop().unwrap();
            for i in 0..queue.len() {
                if let MountNode::SubDir(ref name, ref mut sq) = queue[i] {
                    if dname.eq(name) {
                        let result = MountManagerInner::unmount(sq, path);
                        if sq.len() == 0 {
                            queue.remove(i);
                        }
                        return result;
                    }
                }
            }
            return None;
        }
    }

    pub fn unmount_fs(&mut self, path: &str) -> Result<(), &'static str> {
        let path = match parse_path(&path) {
            Ok(path) => path,
            Err(err) => return Err(to_string(err)),
        };
        if !path.is_abs {
            return Err("unmount_fs: absolute path required");
        }
        let Path {path:mut path, ..} = path;
        path.reverse();
        if let Some(vfs) = MountManagerInner::unmount(&mut self.root, path) {
            if Arc::strong_count(&vfs) > 1 {
                error!("The vfs you are about to remove have {} reference count. Proceed with caution.", Arc::strong_count(&vfs));
            }
<<<<<<< HEAD
            return Ok(());
        }
        return Err("unmount_fs: path not mounted");
=======
        });
        let longest_match = longest_match.ok_or("No VFS mounted!")?;
        let mut sub_path = total_path[longest_match.0.len()..].to_string();
        if !sub_path.starts_with("/") {
            sub_path = "/".to_owned() + sub_path.as_str();
        }
        return Ok((longest_match.1.clone(), sub_path));
>>>>>>> 923cd7de
    }

    fn find_path(queue: &Vec<MountNode>, path:&mut Vec<String>) -> Option<Arc<dyn VirtualFileSystem>> {
        if path.len() == 0 {
            for i in 0..queue.len() {
                if let MountNode::FileSystem(vfs) = &queue[i] {
                    return Some(vfs.clone());
                }
            }
            return None;
        } else {
            let dname = path.pop().unwrap();
            let mut result:Option<Arc<dyn VirtualFileSystem>> = None;
            for i in 0..queue.len() {
                if let MountNode::SubDir(ref name, ref sq) = queue[i] {
                    if dname.eq(name) {
                        return MountManagerInner::find_path(sq, path);
                    }
                } else if let MountNode::FileSystem(ref fs) = queue[i] {
                    result = Some(fs.clone());
                }
            }
            path.push(dname);
            return result;
        }
    }

    /// get vfs and string relative to it.
    pub fn parse(&self, total_path: &str) -> Result<(Arc<dyn VirtualFileSystem>, Path), &'static str> {
        let path = match parse_path(&total_path) {
            Ok(path) => path,
            Err(err) => return Err(to_string(err)),
        };
        if !path.is_abs {
            return Err("parse: absolute path required");
        }
        let Path {path:mut path, must_dir: must_dir, ..} = path;
        path.reverse();
        if let Some(vfs) = MountManagerInner::find_path(&self.root, &mut path) {
            path.reverse();
            let path = Path { path, must_dir, is_abs: true};
            return Ok((vfs, path));
        }
        return Err("parse: fs not found");
    }

    fn find_fs(queue: &Vec<MountNode>, vfs: &Arc<dyn VirtualFileSystem>, path:&mut Vec<String>) -> Result<(),()> {
        for i in 0..queue.len() {
            match &queue[i] {
                MountNode::FileSystem(fs) => {
                    if Arc::ptr_eq(fs, vfs) {
                        return Ok(());
                    }
                },
                MountNode::SubDir(name,queue) => {
                    path.push(name.clone());
                    if let Ok(()) = MountManagerInner::find_fs(queue, vfs, path) {
                        return Ok(());
                    }
                    path.pop();
                },
            }
        }
        return Err(());
    }

    pub fn mounted_at(&self, vfs: Arc<dyn VirtualFileSystem>) -> Result<String, &'static str> {
        let mut path = Vec::new();
        if let Ok(()) = MountManagerInner::find_fs(&self.root, &vfs, &mut path) {
            let path = Path {
                path, 
                must_dir: true,
                is_abs: true,
            };
            return Ok(path.to_string());
        };
        return Err("mounted_at: VFS not found");
    }
    
    pub fn open(&self, abs_path: String, mode: OpenMode) -> Result<Arc<dyn File>, &'static str> {
<<<<<<< HEAD
        let (vfs, rel_path) = self.parse(&abs_path)?;
        verbose!("open: parsing res: path {}, relative path {}", abs_path, rel_path.to_string());
=======
        verbose!("Parsing: {}", abs_path);
        let (vfs, rel_path) = self.parse(abs_path.clone())?;
        verbose!("open: parsing res: path {}, relative path {}", abs_path, rel_path);
>>>>>>> 923cd7de
        return vfs.open(rel_path, mode);
    }

    pub fn mkdir(&self, abs_path: String) -> Result<Arc<dyn File>, &'static str> {
        // let (vfs, rel_path) = self.parse(abs_path)?;
        // return vfs.mkdir(rel_path);
        return Err("error");

    }

    pub fn mkfile(&self, abs_path: String) -> Result<Arc<dyn File>, &'static str> {
        // let (vfs, rel_path) = self.parse(abs_path)?;
        // return vfs.mkfile(rel_path);
        return Err("error");

    }

    pub fn remove(&self, abs_path: String) -> Result<(), &'static str> {
        // let (vfs, rel_path) = self.parse(abs_path)?;
        // return vfs.remove(rel_path);
        return Err("error");

    }
    
    pub fn link(&self, to_link: Arc<dyn File>, dest: String) -> Result<(), &'static str> {
        // let src_vfs = to_link.get_vfs()?;
        // let src_path = to_link.get_path();
        // let (dst_vfs, dst_path) = self.parse(dest)?;
        // if Arc::ptr_eq(&src_vfs, &dst_vfs) {
        //     return Err("Cannot create hard link accross file systems!");
        // } else {
        //     return src_vfs.link(to_link, dst_path);
        // }
        return Err("error");

    }

    pub fn sym_link(&self, to_link: Arc<dyn File>, dest: String) -> Result<(), &'static str> {
        // let src_vfs = to_link.get_vfs()?;
        // let src_rel_path = to_link.get_path();
        // let src_abs_path = self.mounted_at(src_vfs)? + &src_rel_path;
        // let (dst_vfs, dst_path) = self.parse(dest)?;
        // return dst_vfs.sym_link(src_abs_path, dst_path);
        return Err("error");

    }

    pub fn rename(&self, to_rename: Arc<dyn File>, new_name: String) -> Result<(), &'static str> {
        // let vfs = to_rename.get_vfs()?;
        // return vfs.rename(to_rename, new_name);
        return Err("error");

    }
}

lazy_static! {
    static ref MOUNT_MANAGER: MountManager = MountManager::new();
}

pub fn mount_fs(path: String, vfs: Arc<dyn VirtualFileSystem>) -> Result<(), &'static str> {
    MOUNT_MANAGER.mount_fs(path, vfs)
}

pub fn unmount_fs(path: String) -> Result<(), &'static str> {
    MOUNT_MANAGER.get_inner_locked().unmount_fs(&path)
}

/// get vfs and string relative to it.
pub fn parse(total_path: String) -> Result<(Arc<dyn VirtualFileSystem>, Path), &'static str> {
    MOUNT_MANAGER.parse(total_path)
}

pub fn open(abs_path: String, mode: OpenMode) -> Result<Arc<dyn File>, &'static str> {
    MOUNT_MANAGER.open(abs_path, mode)
}

pub fn mkdir(abs_path: String) -> Result<Arc<dyn File>, &'static str> {
    MOUNT_MANAGER.mkdir(abs_path)
}

pub fn mkfile(abs_path: String) -> Result<Arc<dyn File>, &'static str> {
    MOUNT_MANAGER.mkfile(abs_path)
}

pub fn remove(abs_path: String) -> Result<(), &'static str> {
    MOUNT_MANAGER.remove(abs_path)
}

pub fn link(to_link: Arc<dyn File>, dest: String) -> Result<(), &'static str> {
    MOUNT_MANAGER.link(to_link, dest)
}

pub fn sym_link(to_link: Arc<dyn File>, dest: String) -> Result<(), &'static str> {
    MOUNT_MANAGER.sym_link(to_link, dest)
}

pub fn rename(to_rename: Arc<dyn File>, new_name: String) -> Result<(), &'static str> {
    MOUNT_MANAGER.rename(to_rename, new_name)
}<|MERGE_RESOLUTION|>--- conflicted
+++ resolved
@@ -1,13 +1,10 @@
 use core::cmp::Ordering;
 
 use super::super::VirtualFileSystem;
-<<<<<<< HEAD
 use super::super::parse_path;
 use super::super::Path;
 use super::super::to_string;
-=======
 use alloc::borrow::ToOwned;
->>>>>>> 923cd7de
 use alloc::{collections::BTreeMap, string::ToString};
 use alloc::string::String;
 use spin::{Mutex, MutexGuard};
@@ -174,19 +171,9 @@
             if Arc::strong_count(&vfs) > 1 {
                 error!("The vfs you are about to remove have {} reference count. Proceed with caution.", Arc::strong_count(&vfs));
             }
-<<<<<<< HEAD
             return Ok(());
         }
         return Err("unmount_fs: path not mounted");
-=======
-        });
-        let longest_match = longest_match.ok_or("No VFS mounted!")?;
-        let mut sub_path = total_path[longest_match.0.len()..].to_string();
-        if !sub_path.starts_with("/") {
-            sub_path = "/".to_owned() + sub_path.as_str();
-        }
-        return Ok((longest_match.1.clone(), sub_path));
->>>>>>> 923cd7de
     }
 
     fn find_path(queue: &Vec<MountNode>, path:&mut Vec<String>) -> Option<Arc<dyn VirtualFileSystem>> {
@@ -267,14 +254,8 @@
     }
     
     pub fn open(&self, abs_path: String, mode: OpenMode) -> Result<Arc<dyn File>, &'static str> {
-<<<<<<< HEAD
         let (vfs, rel_path) = self.parse(&abs_path)?;
         verbose!("open: parsing res: path {}, relative path {}", abs_path, rel_path.to_string());
-=======
-        verbose!("Parsing: {}", abs_path);
-        let (vfs, rel_path) = self.parse(abs_path.clone())?;
-        verbose!("open: parsing res: path {}, relative path {}", abs_path, rel_path);
->>>>>>> 923cd7de
         return vfs.open(rel_path, mode);
     }
 
