//! File system implementation for oshit. Currently, only FAT32 is supported

pub mod block_cache;
pub mod fat;
mod dirent;
mod path;
pub mod file;
mod stdio;
mod file_with_lock;
mod pipe;

pub use file_with_lock::FileWithLock;
pub use pipe::{
        make_pipe,
        Pipe,
        PipeEnd,
        PipeFlags,
};

pub use stdio::{
<<<<<<< HEAD
        LOCKED_STDIN,
        LOCKED_STDOUT,
        LOCKED_STDERR,
=======
        STDIN,
        STDOUT,
        STDERR,
>>>>>>> 244c0e29
        Stdin,
        Stdout,
        Stderr
};

use alloc::string::String;

pub use file::FILE;
pub use file::FTYPE;
pub use file::FSEEK;
pub use dirent::DirEntry;
// pub use stdio::{Stdin, Stdout};

// FILE::open_file(path: &str, mode: u32) -> Result<FILE, &str> 
// FILE::open_file_from(dir: &FILE, path: &str, mode: u32) -> Result<FILE, &'static str> 
// FILE::seek_file(&mut self, seek: &FSEEK) -> i32
// FILE::read_file(&mut self, buf: &mut [u8]) -> Result<u32, &str>
// FILE::write_file(&mut self, buf: &[u8]) -> Result<u32, &str>
// FILE::close_file(mut self) -> Result<(), (FILE, &'static str)>
// FILE::delete_file(path: &str) -> Result<(), &str>

// FILE::make_dir(path: &str) -> Result<(), &'static str> 
// FILE::delete_dir(path: &str) -> Result<(), &'static str>
// FILE::open_dir(path: &str, mode: u32) -> Result<FILE, &'static str>
// FILE::get_dirent(&mut self) ->Result<DirEntry, &str> 

use crate::drivers::BLOCK_DEVICE;
use crate::memory::UserBuffer;
use spin::MutexGuard;

/// Trait for VirtFile. Pipe/sd card file/block device all implements VirtFile, and is stored in the PCB
pub trait VirtFile: Send + Sync {

        /// Read from a VirtFile into a buffer in user memory space
        /// # Description
        /// Read the file from the beginning to `buf.len()` or EOF and store it in `buf`, which is a memory buffer in user memory space
        /// Note that there is no offset, for pipe like object is VirtFile too.
        /// # Examples
        /// ```
        /// let file: dyn VirtFile = STDIN;
        /// let ptr: VirtAddr = 0x00100000.into();
        /// let mut buf: UserBuffer = current_process().unwrap().get_inner_locked().layout.get_user_buffer(ptr, 1000);
        /// file.read(buf);
        /// ```
        /// # Return
        /// Returns how many bytes have been read.
        fn read(&self, buf: UserBuffer) -> isize;
        

        /// Write to a VirtFile from a buffer in user memory space
        /// # Description
        /// Write the file from the beginning to `buf.len()` with content from `buf` which is a memory buffer in user memory space
        /// Note that there is no offset, for pipe like object is VirtFile too.
        /// # Examples
        /// ```
        /// let file: dyn VirtFile = STDOUT;
        /// let ptr: VirtAddr = 0x00100000.into();
        /// let mut buf: UserBuffer = current_process().unwrap().get_inner_locked().layout.get_user_buffer(ptr, 1000);
        /// file.write(buf);
        /// ```
        /// # Return
        /// Returns how many bytes have been write.
        fn write(&self, buf: UserBuffer) -> isize;

        /// Downgrade trait object to concret type FileWithLock, held lock and expose FILE for FILE manipulation
        /// # Description
        /// Calling this function will return FILE if the concret type of trait object is in fact FileWithLock, or Err otherwise.  
        /// Note: The MutexGuard will held the lock for FileWithLock, use with caution and remember to drop in case of context switching (i.e. `suspend_switch()`)
        /// # Examples
        /// ```
        /// let proc = current_process().unwrap();
        /// let arcpcb = proc.get_inner_locked();
        /// match arcpcb.files[3].to_fs_file_locked()  {
        ///     Ok(file) => {
        ///          // FILE manipulation
        ///     },
        ///     Err(msg) => {
        ///         error!("{}", msg);
        ///     }
        /// }
        /// ```
        /// # Returns
        /// On success, return `Ok(FILE)`, otherwise `Err(err_msg)`
        fn to_fs_file_locked(&self) -> Result<MutexGuard<FILE>, &str>;
}

/// Test function for SD Card.
/// # Description
/// Test SD Card by writing and reading the SD Card.
#[allow(unused)]
pub fn sdcard_test() {
        for i in 0..10 as u8 {
                let buf = [i; 512];
                BLOCK_DEVICE.write_block(i as usize, &buf);
        }

        for i in 0..10 as u8 {
                let mut buf = [0u8; 512];
                BLOCK_DEVICE.read_block(i as usize, &mut buf);
                assert_eq!(buf[i as usize], i);
        }

        info!("sdcard test passed");
}

pub fn stat_file(path_s:& str) -> Result<DirEntry, &'static str> {
        match path::parse_path(path_s) {
                Ok(path_v) => {
                        match fat::find_entry(&path_v) {
                                Ok(dirent) => {
                                        return Ok(dirent.clone());
                                },
                                Err(msg) => {
                                        return Err(msg);
                                }
                        }
                },
                Err(err) => {
                        return Err(path::to_string(err));
                }
        }
}

// ls
pub fn list(path: &str) -> Result<(), &'static str> {
        match FILE::open_dir(path, FILE::FMOD_READ) {
                Ok(mut dir) => {
                        loop{
                                match dir.get_dirent() {
                                        Ok(dirent) => {
                                                dirent.print();
                                        },
                                        Err(_) => {
                                                return Ok(());
                                        }
                                }
                        }
                },
                Err(msg) => {
                        return Err(msg);
                }
        }
}

pub fn list_tree(path: &str, level: u32) -> Result<(), &'static str> {
        const INDENT: &str = "|   ";
        match FILE::open_dir(path, FILE::FMOD_READ) {
                Ok(mut dir) => {
                        loop{
                                match dir.get_dirent() {
                                        Ok(dirent) => {
                                                if dirent.get_name() == "." || dirent.get_name() == ".." {
                                                        continue;
                                                }
                                                for _i in 0..level{
                                                        print!("{}", INDENT);
                                                }
                                                dirent.print();
                                                if dirent.is_dir() {
                                                        let mut subdir = String::from(path);
                                                        subdir += &dirent.get_name();
                                                        if let Err(msg) = list_tree(&subdir, level + 1) {
                                                                return Err(msg);
                                                        }
                                                }
                                        },
                                        Err(_) => {
                                                return Ok(());
                                        }
                                }
                        }
                },
                Err(msg) => {
                        return Err(msg);
                }
        }
}

/// A test for File System
/// # Description
/// Test File System by creating/reading/writing Files and Folders
#[allow(unused)]
pub fn fs_test() {
        debug!("writing to test.txt");
        let mut file = FILE::open_file("/proc0", FILE::FMOD_WRITE).unwrap();
        let mut rbuf = [0u8; 512];
        match file.read_file(&mut rbuf) {
            Ok(len) => {
                error!("我们太弱小了，没有力量（哭腔");
                debug!("len: {}", len);
            },
            Err(msg) => {
                info!("{}", msg);
            }
        };
        
        let buf = r#"
        Goodbye
        "#.as_bytes();
        assert!(file.write_file(buf).unwrap() == buf.len() as u32);
        if let Err((_, msg)) = file.close_file() {
            error!("{}", msg);
        }
        
        debug!("appending to test.txt");
        let mut file = FILE::open_file("/proc0", FILE::FMOD_APPEND).unwrap();
        assert!(file.write_file(buf).unwrap() == buf.len() as u32);
        if let Err((_, msg)) = file.close_file() {
            error!("{}", msg);
        }
        
        debug!("reading test.txt");
        let mut file = FILE::open_file("/proc0", FILE::FMOD_READ).unwrap();
        let len = file.read_file(&mut rbuf).unwrap();
        let buf = &rbuf[0..len as usize];
        println!("{}", core::str::from_utf8(buf).unwrap());
        if let Err((_, msg)) = file.close_file() {
            error!("{}", msg);
        }
        
        debug!("creating new file");
        let mut file = FILE::open_file("/newfile", FILE::FMOD_CREATE | FILE::FMOD_WRITE).unwrap();
        let buf2 = "Hello, world".as_bytes();
        assert!(file.write_file(&buf2).unwrap() == buf2.len() as u32);
        if let Err((_, msg)) = file.close_file() {
            error!("{}", msg);
        }
        
        debug!("reading new file");
        let mut file = FILE::open_file("/newfile", FILE::FMOD_READ).unwrap();
        let len = file.read_file(&mut rbuf).unwrap();
        let buf = &rbuf[0..len as usize];
        println!("{}", core::str::from_utf8(buf).unwrap());
        if let Err((_, msg)) = file.close_file() {
            error!("{}", msg);
        }
        
        fat::ls_root();
        
        debug!("delete new file");
        FILE::delete_file("/newfile").unwrap();
        
        fat::ls_root();
        
        debug!("make dir new_dir");
        FILE::make_dir("/new_dir").unwrap();
        
        fat::ls_root();
        
        debug!("create file in new dir");
        let mut file = FILE::open_file("/new_dir/file", FILE::FMOD_CREATE | FILE::FMOD_WRITE).unwrap();
        assert!(file.write_file(&buf2).unwrap() == buf2.len() as u32);
        if let Err((_, msg)) = file.close_file() {
            error!("{}", msg);
        }
        
        debug!("list dir");
        let mut dir = FILE::open_dir("/new_dir", FILE::FMOD_READ).unwrap();
        loop{
            match dir.get_dirent() {
                Ok(dirent) => {
                    dirent.print();
                },
                Err(msg) => {
                    debug!("{}", msg);
                    break;
                }
            }
        }
        
        debug!("read file in new dir");
        let mut file = FILE::open_file("/new_dir/file", FILE::FMOD_READ).unwrap();
        let len = file.read_file(&mut rbuf).unwrap();
        let buf = &rbuf[0..len as usize];
        println!("{}", core::str::from_utf8(buf).unwrap());
        if let Err((_, msg)) = file.close_file() {
            error!("{}", msg);
        }
        
        debug!("delete non-empty dir");
        match FILE::delete_dir("/new_dir") {
            Ok(()) => {
                error!("Not OK at all!");
            },
            Err(msg) => {
                debug!("{}", msg);
            }
        }
        
        debug!("delete empty dir");
        FILE::delete_file("/new_dir/file").unwrap();
        let mut dir = FILE::open_dir("/new_dir", FILE::FMOD_READ).unwrap();
        loop{
            match dir.get_dirent() {
                Ok(dirent) => {
                    dirent.print();
                },
                Err(msg) => {
                    debug!("{}", msg);
                    break;
                }
            }
        }
        FILE::delete_dir("/new_dir").unwrap();
        info!("test passed");
}<|MERGE_RESOLUTION|>--- conflicted
+++ resolved
@@ -18,15 +18,9 @@
 };
 
 pub use stdio::{
-<<<<<<< HEAD
         LOCKED_STDIN,
         LOCKED_STDOUT,
         LOCKED_STDERR,
-=======
-        STDIN,
-        STDOUT,
-        STDERR,
->>>>>>> 244c0e29
         Stdin,
         Stdout,
         Stderr
