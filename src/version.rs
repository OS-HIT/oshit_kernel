--- conflicted
+++ resolved
@@ -1,320 +1,7 @@
 
 // NOTE: following line will be found and modified by build.rs.
 // DONT CHANGE THIS LINE MANUALLY!!!!
-<<<<<<< HEAD
-pub const VERSION : &[u8] = b"Thu, 27 May 2021 15:12:36 +0000\0";
+pub const VERSION : &[u8] = b"Thu, 27 May 2021 15:17:37 +0000\0";
 
 
 
-
-
-
-
-
-
-
-
-
-
-
-
-
-
-
-
-
-
-
-
-
-
-
-
-
-
-
-
-
-
-
-
-
-
-
-
-
-
-
-
-
-
-
-
-
-
-
-
-
-
-
-
-
-
-
-
-
-
-
-
-
-
-
-
-
-
-
-
-
-
-
-
-
-
-
-
-
-
-
-
-
-
-
-
-
-
-
-
-
-
-
-
-
-
-
-
-
-
-
-
-
-
-
-
-
-
-
-
-
-
-
-
-
-
-
-
-
-
-
-
-
-
-
-
-
-
-
-
-
-
-
-
-
-
-
-
-
-
-
-
-
-
-
-
-
-
-
-
-
-
-
-
-
-
-
-
-
-
-
-
-
-
-
-
-
-
-
-
-
-
-
-
-
-
-
-
-
-
-
-
-
-
-
-
-
-
-
-
-
-
-
-
-
-
-
-
-
-
-
-
-
-
-
-
-
-
-
-
-
-
-
-
-
-
-
-
-
-
-
-
-
-
-
-
-
-
-
-
-
-
-
-
-
-
-
-
-
-
-
-
-
-
-
-
-
-
-
-
-
-
-
-
-
-
-
-
-
-
-
-
-
-
-
-
-
-
-
-
-
-
-
-
-
-
-
-
-
-
-
-
-
-
-
-
-
-
-
-
-
-
-
-
-
-
-
-
-
-
-
-
-
-
-
-
-
-
-=======
-pub const VERSION : &[u8] = b"Wed, 26 May 2021 17:24:20 +0000\0";
->>>>>>> 202b8431
-
-
-
