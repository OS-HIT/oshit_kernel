--- conflicted
+++ resolved
@@ -1,11 +1,4 @@
 
 // NOTE: following line will be found and modified by build.rs.
 // DONT CHANGE THIS LINE MANUALLY!!!!
-<<<<<<< HEAD
-pub const VERSION : &[u8] = b"Thu, 27 May 2021 15:53:56 +0000\0";
-=======
-pub const VERSION : &[u8] = b"Thu, 27 May 2021 15:17:37 +0000\0";
-
-
-
->>>>>>> c1432413
+pub const VERSION : &[u8] = b"Thu, 27 May 2021 15:58:13 +0000\0";
