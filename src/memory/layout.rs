use super::{
    VPNRange,
    VirtPageNum,
    VirtAddr,
    PhysPageNum,
    PhysAddr,
    FrameTracker,
    PageTable,
    PageTableEntry,
    PTEFlags,
    alloc_frame,
};
use alloc::collections::BTreeMap;
use alloc::vec::Vec;
use bitflags::*;
use crate::config::*;
use core::cmp::min;
use crate::utils::StepByOne;
use lazy_static::*;
use alloc::sync::Arc;
use spin::Mutex;
use riscv::register::satp;
use core::fmt::{self, Debug, Formatter};

lazy_static! {
    pub static ref KERNEL_MEM_LAYOUT: Arc<Mutex<MemLayout>> = Arc::new(Mutex::new(MemLayout::new_kernel()));
}

#[derive(PartialEq, Debug, Copy, Clone)]
pub enum MapType {
    Identity,   // identity mapping
    Framed,     // new frame
    // vma,     // TODO: VMA here when working on mmap() syscall?
}

bitflags! {
    pub struct SegmentFlags: u8 {
        const R = 1 << 1;
        const W = 1 << 2;
        const X = 1 << 3;
        const U = 1 << 4;
    }
}

pub struct Segment {
    range   : VPNRange,
    frames  : BTreeMap<VirtPageNum, FrameTracker>,
    map_type: MapType,
    flags   : SegmentFlags,
}

impl Debug for Segment {
    fn fmt(&self, f: &mut Formatter<'_>) -> fmt::Result {
        f.write_fmt(format_args!("Segment: 0x{:x}..0x{:x}", self.range.get_start().0 << 12, self.range.get_end().0 << 12))
    }
}

impl Segment {
    pub fn new(start: VirtAddr, stop: VirtAddr, map_type: MapType, flags: SegmentFlags) -> Self {
        Self {
            range   : VPNRange::new(start.to_vpn(), stop.to_vpn_ceil()),
            frames  : BTreeMap::new(),
            map_type,
            flags
        }
    }

    pub fn map_page(&mut self, pagetable: &mut PageTable, vpn: VirtPageNum) {
        if vpn < self.range.get_start() || vpn >= self.range.get_end() {
            error!("Trying to map a page that is not in this Segment.");
            return;
        }
        let ppn: PhysPageNum;
        match self.map_type {
            MapType::Identity => {
                ppn = PhysPageNum(vpn.0);
            },
            MapType::Framed => {
                let frame = alloc_frame().unwrap();
                ppn = frame.ppn;
                self.frames.insert(vpn, frame);
            }
        }
        pagetable.map(vpn, ppn, PTEFlags::from_bits(self.flags.bits).unwrap());
    }
    
    pub fn adjust_end(&mut self, sz: usize) {
        // We need to align the end to the 4K border of the page
        let new_end = self.range.get_end() + (VirtAddr::from(sz)).0;
        self.range.set_end(new_end);
    }

    #[allow(dead_code)]
    pub fn unmap_page(&mut self, pagetable: &mut PageTable, vpn: VirtPageNum) {
        if self.map_type == MapType::Framed {
            self.frames.remove(&vpn);
        }
        pagetable.unmap(vpn);
    }

    pub fn map_pages(&mut self, pagetable: &mut PageTable) {
        for vpn in self.range {
            self.map_page(pagetable, vpn);
        }
    }

    #[allow(dead_code)]
    pub fn unmap_pages(&mut self, pagetable: &mut PageTable) {
        for vpn in self.range {
            self.unmap_page(pagetable, vpn);
        }
    }

    pub fn write(&mut self, pagetable: &mut PageTable, data: &[u8]) {
        assert_eq!(self.map_type, MapType::Framed, "Error: cannot write to identity mapped segment.");
        assert!(data.len() <= (self.range.get_end() - self.range.get_start()) * PAGE_SIZE, "Data too long to be written into segment.");
        let mut data_i: usize = 0;
        let mut vpn_i = self.range.get_start();
        let len = data.len();
        while data_i < len {
            let src = &data[data_i..min(data_i + PAGE_SIZE, len)];
            let dst: &mut [u8];
            if let Some(ppn) = pagetable.translate(vpn_i) {
                dst = &mut ppn.ppn().page_ptr()[..src.len()];
            } else {
                panic!("{:?} hasn't been mapped.", vpn_i);
            }
            dst.copy_from_slice(src);
            vpn_i.step();
            data_i += PAGE_SIZE;
        }
    }

    pub fn clone_from(src: &Segment) -> Self {
        Self {
            range: VPNRange::new(
                src.range.get_start(),
                src.range.get_end()
            ),
            frames: BTreeMap::new(),
            map_type: src.map_type,
            flags: src.flags,
        }
    }
}

pub struct MemLayout {
    pagetable   : PageTable,
    pub segments    : Vec<Segment>,
}

impl MemLayout {
    pub fn new() -> Self {
        Self {
            pagetable   : PageTable::new(),
            segments    : Vec::new(),
        }
    }

    pub fn fork_from_user(src: &MemLayout) -> Self {
        let mut layout = Self::new();
        layout.map_trampoline();
        for segment in src.segments.iter() {
            let new_segment = Segment::clone_from(segment);
            layout.add_segment(new_segment);
            for vpn in segment.range {
                let src_ppn = src.translate(vpn).unwrap().ppn();
                let dst_ppn = layout.translate(vpn).unwrap().ppn();
                dst_ppn.page_ptr().copy_from_slice(src_ppn.page_ptr());
            }
        }
        return layout;
    }

    pub fn real_sbrk(&mut self, old_vpn: VirtPageNum, new_vpn: VirtPageNum){ // sz: from the PCB, the data breakpoint
        let num_pages = new_vpn - old_vpn;
        if num_pages == 0 { 
            panic!("real_sbrk should not be called here! Page should not be allocated or deallocated!")
        }
        if let Some((idx, segment)) = self.segments.iter_mut().enumerate().
            find(|(_, seg)| seg.range.get_end() >= sz && seg.range.get_start() <= sz) {
            segment.adjust_end(new_vpn);
            // Allocate
            for i in old_vpn..new_vpn {
                 segment.map_page(&(layout.pagetable), i);
            }
        }
    }
    
    pub fn activate(&self) {
        verbose!("Kernel switching to virtual memory space...");
        let satp = self.pagetable.get_satp();
        unsafe {
            satp::write(satp);
            asm!("sfence.vma");
        }
        if satp::read().mode() != satp::Mode::Sv39 {
            fatal!("Failed switch to SV39!");
            warning!("This seems to be a known issue with k210 + rustsbi.");
        } else {
            info!("Kernel virtual memory layout has been activated.");
        }
    }

    pub fn add_segment(&mut self, mut segment: Segment) {
        segment.map_pages(&mut self.pagetable);
        self.segments.push(segment);
    }

    pub fn add_segment_with_source(&mut self, mut segment: Segment, data: &[u8]) {
        segment.map_pages(&mut self.pagetable);
        segment.write(&mut self.pagetable, data);
        self.segments.push(segment);
    }

    pub fn new_kernel() -> Self {
        debug!("Building kernel memory layout...");
        extern "C" {
            fn stext();
            fn etext();
            fn srodata();
            fn erodata();
            fn sdata();
            fn edata();
            fn sbss_with_stack();
            fn ebss();
            fn ekernel();
        }
        
        let mut layout = Self::new();
        verbose!("Mapping trampoline...");
        layout.map_trampoline();
        
        verbose!("Mapping .text...");
        layout.add_segment(
            Segment::new(
                VirtAddr::from(stext as usize), 
                VirtAddr::from(etext as usize),
                MapType::Identity,
                SegmentFlags::R | SegmentFlags::X
            )
        );
        debug!(".text mapped @ 0x{:X} ~ 0x{:X} (identity), R-X-.", stext as usize, etext as usize);
        
        verbose!("Mapping .rodata...");
        layout.add_segment(
            Segment::new(
                VirtAddr::from(srodata as usize), 
                VirtAddr::from(erodata as usize),
                MapType::Identity,
                SegmentFlags::R | SegmentFlags::X
            )
        );
        debug!(".rodata mapped @ 0x{:X} ~ 0x{:X} (identity), R-X-.", srodata as usize, erodata as usize);
        
        verbose!("Mapping .data...");
        layout.add_segment(
            Segment::new(
                VirtAddr::from(sdata as usize), 
                VirtAddr::from(edata as usize),
                MapType::Identity,
                SegmentFlags::R
            )
        );
        debug!(".data mapped @ 0x{:X} ~ 0x{:X} (identity), R---.", sdata as usize, edata as usize);
        
        verbose!("Mapping .bss...");
        layout.add_segment(
            Segment::new(
                VirtAddr::from(sbss_with_stack as usize), 
                VirtAddr::from(ebss as usize),
                MapType::Identity,
                SegmentFlags::R | SegmentFlags::W
            )
        );
        debug!(".bss mapped @ 0x{:X} ~ 0x{:X} (identity), RW--.", sbss_with_stack as usize, sbss_with_stack as usize);
        
        verbose!("Mapping rest physical memory as identical...");
        layout.add_segment(
            Segment::new(
                VirtAddr::from(ekernel as usize), 
                VirtAddr::from(MEM_END),
                MapType::Identity,
                SegmentFlags::R | SegmentFlags::W
            )
        );
        debug!("Physical memory mapped @ 0x{:X} ~ 0x{:X} (identity), RW--.", ekernel as usize, MEM_END);
        info!("Kernel memory layout initilized.");

        return layout;
    }

    pub fn new_elf(elf_data: &[u8]) -> (Self, usize, usize) {
        let mut layout = Self::new();
        layout.map_trampoline();
        let elf = xmas_elf::ElfFile::new(elf_data).unwrap();
        assert_eq!(elf.header.pt1.magic, [0x7f, 0x45, 0x4c, 0x46], "invalid elf!");
        let mut end_vpn = VirtPageNum::from(0);
        // map segments
        for i in 0..elf.header.pt2.ph_count() {
            let program_header = elf.program_header(i).unwrap();
            if program_header.get_type().unwrap() == xmas_elf::program::Type::Load {
                let start = VirtAddr::from(program_header.virtual_addr() as usize);
                let stop = VirtAddr::from((program_header.virtual_addr() + program_header.mem_size()) as usize);
                let mut segment_flags = SegmentFlags::U;
                if program_header.flags().is_read() {
                    segment_flags |= SegmentFlags::R;
                }
                if program_header.flags().is_write() {
                    segment_flags |= SegmentFlags::W;
                }
                if program_header.flags().is_execute() {
                    segment_flags |= SegmentFlags::X;
                }
                let segment = Segment::new(start, stop, MapType::Framed, segment_flags);
                end_vpn = segment.range.get_end();
                layout.add_segment_with_source(
                    segment, 
                    &elf.input[
                        program_header.offset() as usize
                        ..
                        (program_header.offset() + program_header.file_size()) as usize
                    ]);
            }
        }
        // map trapcontext
        layout.add_segment(
            Segment::new(
                TRAP_CONTEXT.into(),
                TRAMPOLINE.into(),
                MapType::Framed,
                SegmentFlags::R | SegmentFlags::W,
            )
        );
<<<<<<< HEAD
        // map user stacks
        let stack_high_end = VirtAddr::from(TRAMPOLINE);
=======
        // map guard page
        let guard_page_high_end = VirtAddr::from(TRAP_CONTEXT);
        let guard_page_low_end = guard_page_high_end - PAGE_SIZE;
        layout.add_segment(
            Segment::new(
                guard_page_low_end,
                guard_page_high_end, 
                MapType::Framed, 
                SegmentFlags::R |SegmentFlags::W
            )
        );
        // map user stacks
        let stack_high_end = guard_page_low_end;
>>>>>>> 56a3bb5a
        let stack_low_end = stack_high_end - USER_STACK_SIZE;
        layout.add_segment(
            Segment::new(
                stack_low_end, 
                stack_high_end,
                MapType::Framed, 
                SegmentFlags::R |SegmentFlags::W |SegmentFlags::U
            )
        );

<<<<<<< HEAD
        return (layout, stack_high_end, elf.header.pt2.entry_point() as usize);
=======
        return (layout, stack_high_end.0, elf.header.pt2.entry_point() as usize);
>>>>>>> 56a3bb5a
    }

    fn map_trampoline(&mut self) {
        extern "C"
        {
            fn strampoline();
        }
        self.pagetable.map(
            VirtAddr::from(TRAMPOLINE).into(),
            PhysAddr::from(strampoline as usize).into(),
            PTEFlags::R | PTEFlags::X
        );
        debug!("Trampoline mapped {:?} <=> {:?}, R-X-", VirtAddr::from(TRAMPOLINE), PhysAddr::from(strampoline as usize))
    }

    pub fn translate(&self, vpn: VirtPageNum) -> Option<PageTableEntry> {
        return self.pagetable.translate(vpn);
    }

    pub fn get_satp(&self) -> usize {
        return self.pagetable.get_satp();
    }

    pub fn drop_segment(&mut self, start: VirtPageNum) {
        if let Some((idx, segment)) = self.segments
        .iter_mut().enumerate()
        .find(|(_, seg)| seg.range.get_start() == start) {
            segment.unmap_pages(&mut self.pagetable);
            self.segments.remove(idx);
        }
    }

    pub fn drop_all(&mut self) {
        self.segments.clear();
    }
}

pub fn remap_test() {
    extern "C" {
        fn stext();
        fn etext();
        fn srodata();
        fn erodata();
        fn sdata();
        fn edata();
    }

    verbose!("Testing kernel memory layout...");
    let kernel_space = KERNEL_MEM_LAYOUT.lock();
    let mid_text: VirtAddr = ((stext as usize + etext as usize) / 2).into();
    let mid_rodata: VirtAddr = ((srodata as usize + erodata as usize) / 2).into();
    let mid_data: VirtAddr = ((sdata as usize + edata as usize) / 2).into();
    assert_eq!(
        kernel_space.pagetable.translate(mid_text.to_vpn()).unwrap().writable(),
        false
    );
    assert_eq!(
        kernel_space.pagetable.translate(mid_rodata.to_vpn()).unwrap().writable(),
        false,
    );
    assert_eq!(
        kernel_space.pagetable.translate(mid_data.to_vpn()).unwrap().executable(),
        false,
    );
    debug!("remap_test passed!");
}<|MERGE_RESOLUTION|>--- conflicted
+++ resolved
@@ -332,10 +332,6 @@
                 SegmentFlags::R | SegmentFlags::W,
             )
         );
-<<<<<<< HEAD
-        // map user stacks
-        let stack_high_end = VirtAddr::from(TRAMPOLINE);
-=======
         // map guard page
         let guard_page_high_end = VirtAddr::from(TRAP_CONTEXT);
         let guard_page_low_end = guard_page_high_end - PAGE_SIZE;
@@ -349,7 +345,6 @@
         );
         // map user stacks
         let stack_high_end = guard_page_low_end;
->>>>>>> 56a3bb5a
         let stack_low_end = stack_high_end - USER_STACK_SIZE;
         layout.add_segment(
             Segment::new(
@@ -360,11 +355,7 @@
             )
         );
 
-<<<<<<< HEAD
-        return (layout, stack_high_end, elf.header.pt2.entry_point() as usize);
-=======
         return (layout, stack_high_end.0, elf.header.pt2.entry_point() as usize);
->>>>>>> 56a3bb5a
     }
 
     fn map_trampoline(&mut self) {
