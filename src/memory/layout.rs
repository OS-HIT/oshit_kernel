--- conflicted
+++ resolved
@@ -420,16 +420,11 @@
         return layout;
     }
 
-<<<<<<< HEAD
     /// Construct a new user memory layout
     /// # Description
     /// Construct a new user memory layout, including all elf segments, user stacks and trampoline.  
     /// Also can use bare bin file for compatbility.
-    pub fn new_elf(elf_data: &[u8]) -> (Self, usize, usize) {
-=======
-    /// return memory layout and data segment end and user stack top and entry point
     pub fn new_elf(elf_data: &[u8]) -> (Self, usize, usize, usize) {
->>>>>>> 14018121
         let mut layout = Self::new();
         layout.map_trampoline();
         let mut end_vpn = VirtPageNum::from(0);
@@ -471,42 +466,6 @@
             }
             verbose!("Data Segment top should be at {:x}", data_top);
             entry_point = elf.header.pt2.entry_point() as usize;
-<<<<<<< HEAD
-        } else {
-            // Maybe binary file, map the whole file directly to the memory
-            let segment_flags = SegmentFlags::U | SegmentFlags::R | SegmentFlags::W | SegmentFlags::X ;
-            let start = VirtAddr::from(0 as usize);
-            let stop = VirtAddr::from(elf_data.len() as usize);
-            let segment = Segment::new(start, stop, MapType::Framed, segment_flags);
-            end_vpn = segment.range.get_end();
-            layout.add_segment_with_source(
-                segment, 
-                &elf_data);
-            entry_point = 0 as usize;
-            verbose!("Binary segment mapped: {:0x} <-> {:0x}", 0 as usize, elf_data.len() as usize)
-        }
-        // map user stacks
-        let stack_bottom = VirtAddr::from(end_vpn) + PAGE_SIZE;
-        layout.add_segment(
-            Segment::new(
-                stack_bottom, 
-                stack_bottom + USER_STACK_SIZE, 
-                MapType::Framed, 
-                SegmentFlags::R |SegmentFlags::W |SegmentFlags::U
-            )
-        );
-        verbose!("stack mapped: {:0x} <-> {:0x}", stack_bottom.0, (stack_bottom + USER_STACK_SIZE).0);
-            
-        // map trapcontext
-        layout.add_segment(
-            Segment::new(
-                TRAP_CONTEXT.into(),
-                TRAMPOLINE.into(),
-                MapType::Framed,
-                SegmentFlags::R | SegmentFlags::W,
-            )
-        );
-=======
             // map trapcontext
             layout.add_segment(
                 Segment::new(
@@ -538,7 +497,6 @@
                     SegmentFlags::R |SegmentFlags::W |SegmentFlags::U
                 )
             );
->>>>>>> 14018121
 
             return (layout, data_top as usize, stack_high_end.0, elf.header.pt2.entry_point() as usize);
         }
