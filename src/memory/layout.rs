use super::{
    VPNRange,
    VirtPageNum,
    VirtAddr,
    PhysPageNum,
    PhysAddr,
    FrameTracker,
    PageTable,
    PageTableEntry,
    PTEFlags,
    alloc_frame,
};
use alloc::collections::BTreeMap;
use alloc::vec::Vec;
use bitflags::*;
use crate::config::*;
use core::cmp::min;
use crate::utils::StepByOne;
use lazy_static::*;
use alloc::sync::Arc;
use spin::Mutex;
use riscv::register::satp;

lazy_static! {
    pub static ref KERNEL_MEM_LAYOUT: Arc<Mutex<MemLayout>> = Arc::new(Mutex::new(MemLayout::new_kernel()));
}

#[derive(PartialEq, Debug)]
pub enum MapType {
    Identity,   // identity mapping
    Framed,     // new frame
    // vma,     // TODO: VMA here when working on mmap() syscall?
}

bitflags! {
    pub struct SegmentFlags: u8 {
        const R = 1 << 1;
        const W = 1 << 2;
        const X = 1 << 3;
        const U = 1 << 4;
    }
}

pub struct Segment {
    range   : VPNRange,
    frames  : BTreeMap<VirtPageNum, FrameTracker>,
    map_type: MapType,
    flags   : SegmentFlags,
}

impl Segment {
    pub fn new(start: VirtAddr, stop: VirtAddr, map_type: MapType, flags: SegmentFlags) -> Self {
        Self {
            range   : VPNRange::new(start.to_vpn(), stop.to_vpn_ceil()),
            frames  : BTreeMap::new(),
            map_type,
            flags
        }
    }

    pub fn map_page(&mut self, pagetable: &mut PageTable, vpn: VirtPageNum) {
        if vpn < self.range.get_start() || vpn >= self.range.get_end() {
            error!("Trying to map a page that is not in this Segment.");
            return;
        }
        let ppn: PhysPageNum;
        match self.map_type {
            MapType::Identity => {
                ppn = PhysPageNum(vpn.0);
            },
            MapType::Framed => {
                let frame = alloc_frame().unwrap();
                ppn = frame.ppn;
                self.frames.insert(vpn, frame);
            }
        }
        pagetable.map(vpn, ppn, PTEFlags::from_bits(self.flags.bits).unwrap());
    }

    #[allow(dead_code)]
    pub fn unmap_page(&mut self, pagetable: &mut PageTable, vpn: VirtPageNum) {
        if self.map_type == MapType::Framed {
            self.frames.remove(&vpn);
        }
        pagetable.unmap(vpn);
    }

    pub fn map_pages(&mut self, pagetable: &mut PageTable) {
        for vpn in self.range {
            self.map_page(pagetable, vpn);
        }
    }

    #[allow(dead_code)]
    pub fn unmap_pages(&mut self, pagetable: &mut PageTable) {
        for vpn in self.range {
            self.unmap_page(pagetable, vpn);
        }
    }

    pub fn write(&mut self, pagetable: &mut PageTable, data: &[u8]) {
        assert_eq!(self.map_type, MapType::Framed, "Error: cannot write to identity mapped segment.");
        assert!(data.len() <= (self.range.get_end() - self.range.get_start()) * PAGE_SIZE, "Data too long to be written into segment.");
        let mut data_i: usize = 0;
        let mut vpn_i = self.range.get_start();
        let len = data.len();
        while data_i < len {
            let src = &data[data_i..min(data_i + PAGE_SIZE, len)];
            let dst: &mut [u8];
            if let Some(ppn) = pagetable.translate(vpn_i) {
                dst = &mut ppn.ppn().page_ptr()[..src.len()];
            } else {
                panic!("{:?} hasn't been mapped.", vpn_i);
            }
            dst.copy_from_slice(src);
            vpn_i.step();
            data_i += PAGE_SIZE;
        }
    }
}

pub struct MemLayout {
    pagetable   : PageTable,
    segments    : Vec<Segment>,
}

impl MemLayout {
    pub fn new() -> Self {
        Self {
            pagetable   : PageTable::new(),
            segments    : Vec::new(),
        }
    }
    
    pub fn activate(&self) {
        verbose!("Kernel switching to virtual memory space...");
        let satp = self.pagetable.get_satp();
        unsafe {
            satp::write(satp);
            asm!("sfence.vma");
        }
        if satp::read().mode() != satp::Mode::Sv39 {
<<<<<<< HEAD
            error!("Bit flags indicates that we failed switch to SV39.");
            error!("Current SATP: {:0X}", satp::read().bits());
=======
            error!("Failed switch to SV39!");
            warning!("This seems to be a known issue with k210 + rustsbi.");
>>>>>>> 868a2936
        } else {
            info!("Kernel virtual memory layout has been activated.");
        }
    }

    pub fn add_segment(&mut self, mut segment: Segment) {
        segment.map_pages(&mut self.pagetable);
        self.segments.push(segment);
    }

    pub fn add_segment_with_source(&mut self, mut segment: Segment, data: &[u8]) {
        segment.map_pages(&mut self.pagetable);
        segment.write(&mut self.pagetable, data);
        self.segments.push(segment);
    }

    pub fn new_kernel() -> Self {
        verbose!("Building kernel memory layout...");
        extern "C" {
            fn stext();
            fn etext();
            fn srodata();
            fn erodata();
            fn sdata();
            fn edata();
            fn sbss_with_stack();
            fn ebss();
            fn ekernel();
        }
        
        let mut layout = Self::new();
        verbose!("Mapping trampoline...");
        layout.map_trampoline();
        
        verbose!("Mapping .text...");
        layout.add_segment(
            Segment::new(
                VirtAddr::from(stext as usize), 
                VirtAddr::from(etext as usize),
                MapType::Identity,
                SegmentFlags::R | SegmentFlags::X
            )
        );
        debug!(".text mapped @ 0x{:X} ~ 0x{:X} (identity), R-X-.", stext as usize, etext as usize);
        
        verbose!("Mapping .rodata...");
        layout.add_segment(
            Segment::new(
                VirtAddr::from(srodata as usize), 
                VirtAddr::from(erodata as usize),
                MapType::Identity,
                SegmentFlags::R | SegmentFlags::X
            )
        );
        debug!(".rodata mapped @ 0x{:X} ~ 0x{:X} (identity), R-X-.", srodata as usize, erodata as usize);
        
        verbose!("Mapping .data...");
        layout.add_segment(
            Segment::new(
                VirtAddr::from(sdata as usize), 
                VirtAddr::from(edata as usize),
                MapType::Identity,
                SegmentFlags::R
            )
        );
        debug!(".data mapped @ 0x{:X} ~ 0x{:X} (identity), R---.", sdata as usize, edata as usize);
        
        verbose!("Mapping .bss...");
        layout.add_segment(
            Segment::new(
                VirtAddr::from(sbss_with_stack as usize), 
                VirtAddr::from(ebss as usize),
                MapType::Identity,
                SegmentFlags::R | SegmentFlags::W
            )
        );
        debug!(".bss mapped @ 0x{:X} ~ 0x{:X} (identity), RW--.", sbss_with_stack as usize, sbss_with_stack as usize);
        
        verbose!("Mapping rest physical memory as identical...");
        layout.add_segment(
            Segment::new(
                VirtAddr::from(ekernel as usize), 
                VirtAddr::from(MEM_END),
                MapType::Identity,
                SegmentFlags::R | SegmentFlags::W
            )
        );
        debug!("Physical memory mapped @ 0x{:X} ~ 0x{:X} (identity), RW--.", ekernel as usize, MEM_END);
        info!("Kernel memory layout initilized.");

        return layout;
    }

    pub fn new_elf(elf_data: &[u8]) -> (Self, usize, usize) {
        let mut layout = Self::new();
        layout.map_trampoline();
        let elf = xmas_elf::ElfFile::new(elf_data).unwrap();
        assert_eq!(elf.header.pt1.magic, [0x7f, 0x45, 0x4c, 0x46], "invalid elf!");
        let mut end_vpn = VirtPageNum::from(0);
        // map segments
        for i in 0..elf.header.pt2.ph_count() {
            let program_header = elf.program_header(i).unwrap();
            if program_header.get_type().unwrap() == xmas_elf::program::Type::Load {
                let start = VirtAddr::from(program_header.virtual_addr() as usize);
                let stop = VirtAddr::from((program_header.virtual_addr() + program_header.mem_size()) as usize);
                let mut segment_flags = SegmentFlags::U;
                if program_header.flags().is_read() {
                    segment_flags |= SegmentFlags::R;
                }
                if program_header.flags().is_write() {
                    segment_flags |= SegmentFlags::W;
                }
                if program_header.flags().is_execute() {
                    segment_flags |= SegmentFlags::X;
                }
                let segment = Segment::new(start, stop, MapType::Framed, segment_flags);
                end_vpn = segment.range.get_end();
                layout.add_segment_with_source(
                    segment, 
                    &elf.input[
                        program_header.offset() as usize
                        ..
                        (program_header.offset() + program_header.file_size()) as usize
                    ]);
            }
        }
        // map user stacks
        let stack_bottom = VirtAddr::from(end_vpn) + PAGE_SIZE;
        layout.add_segment(
            Segment::new(
                stack_bottom, 
                stack_bottom + USER_STACK_SIZE, 
                MapType::Framed, 
                SegmentFlags::R |SegmentFlags::W |SegmentFlags::U
            )
        );
        // map trapcontext
        layout.add_segment(
            Segment::new(
                TRAP_CONTEXT.into(),
                TRAMPOLINE.into(),
                MapType::Framed,
                SegmentFlags::R | SegmentFlags::W,
            )
        );

        return (layout, stack_bottom.0 + USER_STACK_SIZE, elf.header.pt2.entry_point() as usize);
    }

    fn map_trampoline(&mut self) {
        extern "C"
        {
            fn strampoline();
        }
        self.pagetable.map(
            VirtAddr::from(TRAMPOLINE).into(),
            PhysAddr::from(strampoline as usize).into(),
            PTEFlags::R | PTEFlags::X
        );
        debug!("Trampoline mapped {:?} <=> {:?}, R-X-", VirtAddr::from(TRAMPOLINE), PhysAddr::from(strampoline as usize))
    }

    pub fn translate(&self, vpn: VirtPageNum) -> Option<PageTableEntry> {
        return self.pagetable.translate(vpn);
    }

    pub fn get_satp(&self) -> usize {
        return self.pagetable.get_satp();
    }

    pub fn drop_segment(&mut self, start: VirtPageNum) {
        if let Some((idx, segment)) = self.segments
        .iter_mut().enumerate()
        .find(|(_, seg)| seg.range.get_start() == start) {
            segment.unmap_pages(&mut self.pagetable);
            self.segments.remove(idx);
        }
    }
}

pub fn remap_test() {
    extern "C" {
        fn stext();
        fn etext();
        fn srodata();
        fn erodata();
        fn sdata();
        fn edata();
    }

    verbose!("Testing kernel memory layout...");
    let kernel_space = KERNEL_MEM_LAYOUT.lock();
    let mid_text: VirtAddr = ((stext as usize + etext as usize) / 2).into();
    let mid_rodata: VirtAddr = ((srodata as usize + erodata as usize) / 2).into();
    let mid_data: VirtAddr = ((sdata as usize + edata as usize) / 2).into();
    assert_eq!(
        kernel_space.pagetable.translate(mid_text.to_vpn()).unwrap().writable(),
        false
    );
    assert_eq!(
        kernel_space.pagetable.translate(mid_rodata.to_vpn()).unwrap().writable(),
        false,
    );
    assert_eq!(
        kernel_space.pagetable.translate(mid_data.to_vpn()).unwrap().executable(),
        false,
    );
    info!("remap_test passed!");
}<|MERGE_RESOLUTION|>--- conflicted
+++ resolved
@@ -140,13 +140,8 @@
             asm!("sfence.vma");
         }
         if satp::read().mode() != satp::Mode::Sv39 {
-<<<<<<< HEAD
-            error!("Bit flags indicates that we failed switch to SV39.");
-            error!("Current SATP: {:0X}", satp::read().bits());
-=======
             error!("Failed switch to SV39!");
             warning!("This seems to be a known issue with k210 + rustsbi.");
->>>>>>> 868a2936
         } else {
             info!("Kernel virtual memory layout has been activated.");
         }
