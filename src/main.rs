#![no_std]
#![no_main]
#![feature(global_asm)]
#![feature(asm)]
#![feature(llvm_asm)]
#![feature(assoc_char_funcs)]
#![feature(panic_info_message)]
#![feature(const_in_array_repeat_expressions)]
#![feature(alloc_error_handler)]

global_asm!(include_str!("entry.asm"));
global_asm!(include_str!("link_app.asm"));

#[macro_use]    // so that we get vec![] macro
extern crate alloc;
extern crate xmas_elf;

#[macro_use]
mod sbi;
mod panic;
mod fs;
mod syscall;
mod trap;
mod process;
mod memory;
pub mod config;
mod utils;

#[cfg(not(any(feature="board_qemu", feature="board_k210")))]
compile_error!("At least one of the board_* feature should be active!");

<<<<<<< HEAD

=======
>>>>>>> 868a2936
#[no_mangle]
pub extern "C" fn rust_main() -> !{
    info!("Kernel hello world!");
    info!("Vendor id = {}", sbi::get_vendor_id());
    memory::init();
    trap::init();
    process::run_first_app();
    panic!("drop off from bottom!");
}<|MERGE_RESOLUTION|>--- conflicted
+++ resolved
@@ -29,10 +29,6 @@
 #[cfg(not(any(feature="board_qemu", feature="board_k210")))]
 compile_error!("At least one of the board_* feature should be active!");
 
-<<<<<<< HEAD
-
-=======
->>>>>>> 868a2936
 #[no_mangle]
 pub extern "C" fn rust_main() -> !{
     info!("Kernel hello world!");
